--- conflicted
+++ resolved
@@ -7,11 +7,7 @@
 import java.util.List;
 import java.util.PriorityQueue;
 import java.util.Queue;
-<<<<<<< HEAD
-=======
-import java.util.Set;
 import java.util.concurrent.atomic.AtomicBoolean;
->>>>>>> 1f0f115c
 
 import lombok.Getter;
 import net.runelite.api.coords.WorldPoint;
@@ -40,12 +36,8 @@
         this.config = config;
         this.start = start;
         this.target = target;
-<<<<<<< HEAD
-        this.config.refresh();
         targetInWilderness = PathfinderConfig.isInWilderness(target);
-=======
->>>>>>> 1f0f115c
-
+        
         new Thread(this).start();
     }
 
