--- conflicted
+++ resolved
@@ -145,25 +145,6 @@
         overlayManager.remove(pathMapTooltipOverlay);
     }
 
-<<<<<<< HEAD
-=======
-    @Subscribe
-    public void onConfigChanged(ConfigChanged event) {
-        if (!CONFIG_GROUP.equals(event.getGroup())) {
-            return;
-        }
-
-        boolean reloadTransports = "useAgilityShortcuts".equals(event.getKey()) ||
-            "useGrappleShortcuts".equals(event.getKey()) || "useBoats".equals(event.getKey()) ||
-            "useFairyRings".equals(event.getKey()) || "useTeleports".equals(event.getKey());
-
-        if (reloadTransports) {
-            Map<WorldPoint, List<Transport>> transports = Transport.fromResources(config);
-            pathfinderConfig.getTransports().clear();
-            pathfinderConfig.getTransports().putAll(transports);
-        }
-    }
-
     public void restartPathfinding(WorldPoint start, WorldPoint end) {
         synchronized (pathfinderMutex) {
             if (pathfinder != null) {
@@ -179,7 +160,6 @@
         });
     }
 
->>>>>>> 1f0f115c
     public boolean isNearPath(WorldPoint location) {
         if (pathfinder == null || pathfinder.getPath() == null || pathfinder.getPath().isEmpty() ||
             config.recalculateDistance() < 0 || lastLocation.equals(lastLocation = location)) {
